--- conflicted
+++ resolved
@@ -52,46 +52,7 @@
     #   [bs, seq_len, num_attention_heads * attention_head_size = hidden_size].
 
     ### TODO
-
-    # Attention scores are calculated by multiplying the key and query to obtain
-    # a score matrix S of size [bs, num_attention_heads, seq_len, seq_len].
-    # S[*, i, j, k] represents the (unnormalized) attention score between the j-th and k-th
-    # token, given by i-th attention head.
-    bs, num_attention_heads, seq_len, attention_head_size = key.shape
-    S = (query @ key.transpose(2,3) * (1.0 / math.sqrt(self.attention_head_size)))
-
-    # Before normalizing the scores, use the attention mask to mask out the padding token scores.
-    # Note that the attention mask distinguishes between non-padding tokens (with a value of 0)
-    # and padding tokens (with a value of a large negative number).
-
-    att = S.masked_fill(attention_mask[:,:,:seq_len,:seq_len] < 0, float('-inf'))
-
-    # Make sure to:
-    # - Normalize the scores with softmax.
-    # - Multiply the attention scores with the value to get back weighted values.
-    # - Before returning, concatenate multi-heads to recover the original shape:
-    #   [bs, seq_len, num_attention_heads * attention_head_size = hidden_size].
-    att = F.softmax(att, dim=-1)
-<<<<<<< HEAD
-    att = att @ value
-    att = att.transpose(1,2)
-    att = att.contiguous().view(bs, seq_len, self.num_attention_heads * self.attention_head_size)
-
-=======
-
-    # apply dropout to normalised attention scores
-    att = self.dropout(att)
-
-    att = att @ value
-    att = att.transpose(1,2)
-
-    #y = y.transpose(1, 2).contiguous().view(B, Tq, Cq)
-    att = att.contiguous().view(bs, seq_len, self.num_attention_heads * self.attention_head_size)
-
-    #att = att.reshape(bs, seq_len, self.num_attention_heads * self.attention_head_size)
-
->>>>>>> 08a15b13
-    return att
+    raise NotImplementedError
 
 
   def forward(self, hidden_states, attention_mask):
@@ -164,7 +125,6 @@
 
     # run through self attention
     attn_value = self_attention.forward(hidden_states, attention_mask)
-<<<<<<< HEAD
 
     '''# 2. An add-norm operation that takes the input and output of the multi-head attention layer.'''
     norm_one = self.add_norm(hidden_states, attn_value, self.attention_dense, self.attention_dropout, self.attention_layer_norm)
@@ -173,16 +133,6 @@
     GeLU_linear = self.interm_dense(norm_one)
     GeLU = self.interm_af(GeLU_linear)
 
-=======
-
-    '''# 2. An add-norm operation that takes the input and output of the multi-head attention layer.'''
-    norm_one = self.add_norm(hidden_states, attn_value, self.attention_dense, self.attention_dropout, self.attention_layer_norm)
-
-    '''# 3. A feed forward layer.'''
-    GeLU_linear = self.interm_dense(norm_one)
-    GeLU = self.interm_af(GeLU_linear)
-
->>>>>>> 08a15b13
     '''# 4. An add-norm operation that takes the input and output of the feed forward layer.'''
     norm_two = self.add_norm(norm_one, GeLU, self.out_dense, self.out_dropout, self.out_layer_norm)
 
