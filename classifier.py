--- conflicted
+++ resolved
@@ -51,15 +51,9 @@
                 param.requires_grad = True
 
         # Create any instance variables you need to classify the sentiment of BERT embeddings.
-<<<<<<< HEAD
         ### TODO
         # Lets make sure that the pooling layer has dimension equal to hidden size
-        assert (self.bert.state_dict()['pooler_dense.weight'].shape[0] == config.hidden_size)
-=======
-        
-        # Lets make sure that the pooling layer has dimension equal to hidden size
         assert(self.bert.state_dict()['pooler_dense.weight'].shape[0] == config.hidden_size)
->>>>>>> ab869cac
 
         # The weights are initialized using Kaiming uniform initialization by default.
         self.classifier = torch.nn.Linear(config.hidden_size, config.num_labels)
@@ -70,18 +64,8 @@
         # The final BERT contextualized embedding is the hidden state of [CLS] token (the first token).
         # HINT: You should consider what is an appropriate return value given that
         # the training loop currently uses F.cross_entropy as the loss function.
-<<<<<<< HEAD
+
         ### TODO
-        pooler_output = self.bert.forward(input_ids, attention_mask)['pooler_output']
-        pooler_output = self.dropout(pooler_output)
-        logits = self.classifier(pooler_output)
-
-        # according to hint, we are applying F.cross_entropy as the loss, so we don't need to
-        # apply softmax and just return the logits
-        return logits
-=======
->>>>>>> ab869cac
-
         # bert.forward gives us the pooler_output which is the hidden state of the [CLS] token
         pooler_output = self.bert.forward(input_ids, attention_mask)['pooler_output']
         pooler_output = self.dropout(pooler_output)
