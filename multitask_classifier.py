--- conflicted
+++ resolved
@@ -76,17 +76,6 @@
                 param.requires_grad = False
             elif config.fine_tune_mode == 'full-model':
                 param.requires_grad = True
-<<<<<<< HEAD
-        # You will want to add layers here to perform the downstream tasks.
-        ### TODO
-
-        # SST
-        self.sst_classifier = nn.Linear(config.hidden_size, len(config.num_labels))
-        # Para
-        self.para_classifier = nn.Linear(config.hidden_size * 2, 1)
-        # STS
-        self.sts_classifier = nn.Linear(config.hidden_size * 2, 1)
-=======
         
         # SST: 5 class classification
         # negative, somewhat negative, neutral, somewhat positive, or positive.
@@ -112,13 +101,13 @@
         
         # SST: 6 class classification The similarity scores vary from 0 to 5
         # with 0 being the least similar and 5 being the most similar.
-        self.sts_classifier = nn.Sequential(
+        '''self.sts_classifier = nn.Sequential(
             nn.Linear(config.hidden_size * 2, 512),
             nn.ELU(alpha=0.1),
             nn.Dropout(config.hidden_dropout_prob),
             nn.Linear(512, 1)
-        )
->>>>>>> ab869cac
+        )'''
+        self.sts_classifier = nn.Linear(config.hidden_size * 2, 1)
 
         self.dropout = nn.Dropout(config.hidden_dropout_prob)
 
@@ -130,12 +119,6 @@
         # When thinking of improvements, you can later try modifying this
         # (e.g., by adding other layers).
         ### TODO
-<<<<<<< HEAD
-
-        # for now just returning bert embedding
-        return self.bert.forward(input_ids, attention_mask)
-=======
->>>>>>> ab869cac
 
         # for now just returning bert embedding
         return self.bert.forward(input_ids, attention_mask)
@@ -147,17 +130,6 @@
         Thus, your output should contain 5 logits for each sentence.
         '''
         ### TODO
-<<<<<<< HEAD
-
-        # From the default handout: As a baseline, you should call the new forward() method above followed by a
-        # dropout and linear layer as in classifier.py.'''
-        pooler_output = self.bert.forward(input_ids, attention_mask)['pooler_output']
-        pooler_output = self.dropout(pooler_output)
-        logits = self.sst_classifier(pooler_output)
-        return logits
-
-=======
->>>>>>> ab869cac
 
         # From the default handout: As a baseline, you should call the new forward() method above followed by a
         # dropout and linear layer as in classifier.py.'''
@@ -173,16 +145,16 @@
         Note that your output should be unnormalized (a logit); it will be passed to the sigmoid function
         during evaluation.
         '''
-<<<<<<< HEAD
         ### TODO
 
         # concatenate inputs and attention masks
         output_1 = self.bert.forward(input_ids_1, attention_mask_1)['pooler_output']
         output_2 = self.bert.forward(input_ids_2, attention_mask_2)['pooler_output']
+
+        # dimension
         output_cat = torch.cat((output_1, output_2), dim=1)
-
         output = self.dropout(output_cat)
-        logits = self.para_classifier(output)
+        logits = self.para_classifier(output).squeeze()
 
         return logits
 
@@ -199,19 +171,6 @@
         loss = torch.nn.CosineEmbeddingLoss(reduction='sum')(sim_output, output_cat, b_labels.to(torch.float).view(-1)) / args.batch_size
 
         return loss
-=======
-        # concatenate inputs and attention masks
-        output_1 = self.bert.forward(input_ids_1, attention_mask_1)['pooler_output']
-        output_2 = self.bert.forward(input_ids_2, attention_mask_2)['pooler_output']
-        
-        # dimension
-        output_cat = torch.cat((output_1, output_2), dim=1)
-        output = self.dropout(output_cat)
-        logits = self.para_classifier(output).squeeze()
-
-        return logits
->>>>>>> ab869cac
-
 
     def predict_similarity(self,
                            input_ids_1, attention_mask_1,
@@ -219,7 +178,7 @@
         '''Given a batch of pairs of sentences, outputs a single logit corresponding to how similar they are.
         Note that your output should be unnormalized (a logit).
         '''
-<<<<<<< HEAD
+
         ### TODO
         # cosine similarity
         att_1 = self.bert.forward(input_ids_1, attention_mask_1)['pooler_output']
@@ -230,25 +189,10 @@
         sim_output = self.para_classifier(output_cat)
 
         input_cos = F.cosine_similarity(sim_output, output_cat, dim=1)
-        input_cos[:] += 1
-        input_cos[:] *= 2.5
+        input_cos = 5 * torch.sigmoid(input_cos)
         input_cos = torch.round(input_cos)
 
         return input_cos
-=======
-        output_1 = self.forward(input_ids_1, attention_mask_1)['pooler_output']
-        output_2 = self.forward(input_ids_2, attention_mask_2)['pooler_output']
-
-        # dimension
-        output_cat = torch.cat((output_1, output_2), dim=1)
-        output = self.dropout(output_cat)
-        logits = self.sts_classifier(output).squeeze()
-
-        # scale it between 0 and 5 so that we can calculate MSE
-        logits = 5 * torch.sigmoid(logits)
-
-        return logits
->>>>>>> ab869cac
 
 def save_model(model, optimizer, args, config, filepath):
     save_info = {
@@ -264,15 +208,10 @@
     torch.save(save_info, filepath)
     p_print(f"save the model to {filepath}")
 
+
 def train(batch, device, optimizer, model, type, scaler):
     loss = None
 
-<<<<<<< HEAD
-def train(batch, device, optimizer, model, type):
-    loss = None
-
-=======
->>>>>>> ab869cac
     if type == 'sst':
         b_ids, b_mask, b_labels = (batch['token_ids'],
                                    batch['attention_mask'], batch['labels'])
@@ -281,22 +220,13 @@
         b_labels = b_labels.to(device)
 
         optimizer.zero_grad()
-<<<<<<< HEAD
-        logits = model.predict_sentiment(b_ids, b_mask)
-        loss = F.cross_entropy(logits, b_labels.view(-1), reduction='sum') / args.batch_size
-        loss.backward()
-        optimizer.step()
-
-    elif type == 'para' or type == 'sts':
-=======
         with autocast():
             logits = model.predict_sentiment(b_ids, b_mask)
-            
+
             # logits dim: B, class_size. b_labels dim: B, (class indices)
             loss = nn.CrossEntropyLoss(reduction='mean')(logits, b_labels)
 
     elif type == 'para':
->>>>>>> ab869cac
         (token_ids_1, token_type_ids_1, attention_mask_1, token_ids_2,
          token_type_ids_2, attention_mask_2, b_labels, sent_ids) = \
             (batch['token_ids_1'], batch['token_type_ids_1'], batch['attention_mask_1'], batch['token_ids_2'],
@@ -305,30 +235,7 @@
         token_ids_1 = token_ids_1.to(device)
         token_type_ids_1 = token_type_ids_1.to(device)  # need to modify bert embedding to use this later
         attention_mask_1 = attention_mask_1.to(device)
-<<<<<<< HEAD
-        token_ids_2 = token_ids_2.to(device)
-        token_type_ids_2 = token_type_ids_2.to(device)  # need to modify bert embedding to use this later
-        attention_mask_2 = attention_mask_2.to(device)
-        b_labels = b_labels.to(device)
-        # sent_ids = torch.tensor(sent_ids) # convert list to torch
-        # sent_ids = sent_ids.to(device)
-
-        if type == 'para':
-            optimizer.zero_grad()
-
-            logits = model.predict_paraphrase(token_ids_1, attention_mask_1, token_ids_2, attention_mask_2)
-            logits = F.normalize(logits, dim=0)
-            logits[logits < 0] = 0
-
-            loss = nn.BCELoss()(logits.view(-1), b_labels.to(torch.float).view(-1))
-        elif type == 'sts':
-            optimizer.zero_grad()
-            loss = model.train_similarity(token_ids_1, attention_mask_1, token_ids_2, attention_mask_2, b_labels)
-
-        loss.backward()
-        optimizer.step()
-=======
-        
+
         token_ids_2 = token_ids_2.to(device)
         token_type_ids_2 = token_type_ids_2.to(device)  # need to modify bert embedding to use this later
         attention_mask_2 = attention_mask_2.to(device)
@@ -338,7 +245,7 @@
             logits = model.predict_paraphrase(token_ids_1, attention_mask_1, token_ids_2, attention_mask_2)
             # logits dim: B, b_labels dim: B
             loss = nn.BCEWithLogitsLoss(reduction='mean')(logits, b_labels)
-    
+
     elif type == 'sts':
         (token_ids_1, token_type_ids_1, attention_mask_1, token_ids_2,
          token_type_ids_2, attention_mask_2, b_labels, sent_ids) = \
@@ -348,7 +255,7 @@
         token_ids_1 = token_ids_1.to(device)
         token_type_ids_1 = token_type_ids_1.to(device)  # need to modify bert embedding to use this later
         attention_mask_1 = attention_mask_1.to(device)
-        
+
         token_ids_2 = token_ids_2.to(device)
         token_type_ids_2 = token_type_ids_2.to(device)  # need to modify bert embedding to use this later
         attention_mask_2 = attention_mask_2.to(device)
@@ -356,14 +263,14 @@
 
         with autocast():
             # logits dim: B, b_labels dim: B. value of logits should be between 0 to 5
-            logits = model.predict_similarity(token_ids_1, attention_mask_1, token_ids_2, attention_mask_2)
+            logits = model.train_similarity(token_ids_1, attention_mask_1, token_ids_2, attention_mask_2)
             loss = nn.MSELoss(reduction='mean')(logits, b_labels)
 
     # Run backprop for the loss from the task
     scaler.scale(loss).backward()
->>>>>>> ab869cac
 
     return loss
+
 
 def train_multitask(args):
     '''Train MultitaskBERT.
@@ -376,23 +283,21 @@
     device = torch.device('cuda') if args.use_gpu else torch.device('cpu')
     p_print('using device', device)
 
-<<<<<<< HEAD
-    # SST Data
-    sst_train_data = SentenceClassificationDataset(sst_train_data, args)
-    sst_dev_data = SentenceClassificationDataset(sst_dev_data, args)
-    sst_train_dataloader = DataLoader(sst_train_data, shuffle=True, batch_size=args.batch_size,
-=======
     summary_writer = SummaryWriter(f'runs/train-multitask-cycle-loader')
     scaler = GradScaler()
-    
+
     # Create the data and its corresponding datasets and dataloader.
-    sst_train_data, sentiment_labels, para_train_data, sts_train_data = load_multitask_data(args.sst_train, args.para_train, args.sts_train, split ='train')
-    sst_dev_data, sentiment_labels, para_dev_data, sts_dev_data = load_multitask_data(args.sst_dev, args.para_dev, args.sts_dev, split ='train')
+    sst_train_data, sentiment_labels, para_train_data, sts_train_data = load_multitask_data(args.sst_train,
+                                                                                            args.para_train,
+                                                                                            args.sts_train,
+                                                                                            split='train')
+    sst_dev_data, sentiment_labels, para_dev_data, sts_dev_data = load_multitask_data(args.sst_dev, args.para_dev,
+                                                                                      args.sts_dev, split='train')
 
     # size of sts_train_data: 6040
     # size of sst_train_data: 8544
     # size of para_train_data: 283003
-    
+
     # smallest data is sts data, so lets loop over that and
     # create a cycle loader for the other two datasets
 
@@ -402,12 +307,11 @@
     # para data in every 3rd epoch
     train_batch_size_sts_and_sst = 4
     train_batch_size_para = 32
-    
+
     # SST Data
     sst_train_data = SentenceClassificationDataset(sst_train_data, args)
     sst_dev_data = SentenceClassificationDataset(sst_dev_data, args)
     sst_train_dataloader = DataLoader(sst_train_data, shuffle=True, batch_size=train_batch_size_sts_and_sst,
->>>>>>> ab869cac
                                       collate_fn=sst_train_data.collate_fn)
     sst_dev_dataloader = DataLoader(sst_dev_data, shuffle=False, batch_size=args.batch_size,
                                     collate_fn=sst_dev_data.collate_fn)
@@ -415,26 +319,18 @@
     # Para Data
     para_train_data = SentencePairDataset(para_train_data, args)
     para_dev_data = SentencePairDataset(para_dev_data, args)
-<<<<<<< HEAD
-    para_train_dataloader = DataLoader(para_train_data, shuffle=True, batch_size=args.batch_size,
-=======
     para_train_dataloader = DataLoader(para_train_data, shuffle=True, batch_size=train_batch_size_para,
->>>>>>> ab869cac
-                                      collate_fn=para_train_data.collate_fn)
+                                       collate_fn=para_train_data.collate_fn)
     para_dev_dataloader = DataLoader(para_dev_data, shuffle=False, batch_size=args.batch_size,
-                                    collate_fn=para_dev_data.collate_fn)
+                                     collate_fn=para_dev_data.collate_fn)
 
     # STS Data
     sts_train_data = SentencePairDataset(sts_train_data, args)
     sts_dev_data = SentencePairDataset(sts_dev_data, args)
-<<<<<<< HEAD
-    sts_train_dataloader = DataLoader(sts_train_data, shuffle=True, batch_size=args.batch_size,
-=======
     sts_train_dataloader = DataLoader(sts_train_data, shuffle=True, batch_size=train_batch_size_sts_and_sst,
->>>>>>> ab869cac
-                                       collate_fn=sts_train_data.collate_fn)
+                                      collate_fn=sts_train_data.collate_fn)
     sts_dev_dataloader = DataLoader(sts_dev_data, shuffle=False, batch_size=args.batch_size,
-                                     collate_fn=sts_dev_data.collate_fn)
+                                    collate_fn=sts_dev_data.collate_fn)
 
     # Init model.
     config = {'hidden_dropout_prob': args.hidden_dropout_prob,
@@ -463,49 +359,17 @@
 
         sst_train_loss, sst_num_batches, para_train_loss, para_num_batches, sts_train_loss, sts_num_batches = 0, 0, 0, 0, 0, 0
 
-<<<<<<< HEAD
-        if args.train =='sst' or args.train == 'all':
-            for sst_batch in tqdm(sst_train_dataloader, desc=f'SST-train-{epoch}', disable=TQDM_DISABLE):
-                sst_train_loss = train(sst_batch, device, optimizer, model, 'sst')
-                sst_train_loss += sst_train_loss.item()
-                sst_num_batches += 1
-                sst_train_loss = sst_train_loss / sst_num_batches
-
-        if args.train == 'para' or args.train == 'all':
-            for para_batch in tqdm(para_train_dataloader, desc=f'Para-train-{epoch}', disable=TQDM_DISABLE):
-                para_train_loss = train(para_batch, device, optimizer, model, 'para')
-                para_train_loss += para_train_loss.item()
-                para_num_batches += 1
-                para_train_loss = para_train_loss / para_num_batches
-
-        if args.train == 'sts' or args.train == 'all':
-            for sts_batch in tqdm(sts_train_dataloader, desc=f'STS-train-{epoch}', disable=TQDM_DISABLE):
-                sts_train_loss = train(sts_batch, device, optimizer, model, 'sts')
-                sts_train_loss += sts_train_loss
-                sts_num_batches += 1
-                sts_train_loss = sts_train_loss / sts_num_batches
-
-    train_acc, train_f1, *_ = model_eval_multitask(sst_train_dataloader, para_train_dataloader, sts_train_dataloader, model, device, args.train)
-    dev_acc, dev_f1, *_ = model_eval_multitask(sst_dev_dataloader, para_dev_dataloader, sts_dev_dataloader, model, device, args.train)
-
-    if dev_acc > best_dev_acc:
-        best_dev_acc = dev_acc
-        save_model(model, optimizer, args, config, args.filepath)
-
-    print(
-        f"Epoch {epoch}: sst train loss :: {sst_train_loss :.3f}, para train loss :: {para_train_loss :.3f}, sts train loss :: {sts_train_loss :.3f}, train acc :: {train_acc :.3f}, dev acc :: {dev_acc :.3f}")
-=======
         for step, sts_batch in enumerate(sts_train_dataloader):
             sst_batch = next(cycle_sst_loader)
             para_batch = next(cycle_para_loader)
-            
+
             optimizer.zero_grad()
-            
+
             # STS symantic textual simiarity training
             sts_training_loss = train(sts_batch, device, optimizer, model, 'sts', scaler)
             sts_train_loss += sts_training_loss.item()
             sts_num_batches += 1
-            
+
             # paraphrase training
             para_training_loss = train(para_batch, device, optimizer, model, 'para', scaler)
             para_train_loss += para_training_loss.item()
@@ -524,16 +388,16 @@
                 summary_writer.add_scalar('sts_train_loss', sts_training_loss.item(), overall_steps)
                 summary_writer.add_scalar('sst_train_loss', sst_training_loss.item(), overall_steps)
                 summary_writer.add_scalar('para_train_loss', para_training_loss.item(), overall_steps)
-    
-        
+
         # Skipping training accuracy since we already have training loss
         # sst_train_acc, _, _, \
         # para_train_acc, _, _, \
         # sts_train_corr, *_ = model_eval_multitask(sst_train_dataloader, para_train_dataloader, sts_train_dataloader, model, device, args.train)
-        
+
         sst_dev_acc, _, sst_sent_ids, \
-        para_dev_acc, _, para_sent_ids, \
-        sts_dev_corr, *_  = model_eval_multitask(sst_dev_dataloader, para_dev_dataloader, sts_dev_dataloader, model, device, args.train)
+            para_dev_acc, _, para_sent_ids, \
+            sts_dev_corr, *_ = model_eval_multitask(sst_dev_dataloader, para_dev_dataloader, sts_dev_dataloader, model,
+                                                    device, args.train)
 
         # summary_writer.add_scalar('sst_train_acc', sst_train_acc, epoch)
         # summary_writer.add_scalar('para_train_acc', para_train_acc, epoch)
@@ -543,7 +407,8 @@
 
         # save new mode if at least one of the dev accuracy is better
         if sst_dev_acc > best_sst_dev or para_dev_acc > best_para_dev or sts_dev_corr > best_sts_corr:
-            p_print(f"Saving model at epoch {epoch}, previous dev accuracies: {best_sst_dev, best_para_dev, best_sts_corr}, new dev accuracies: {sst_dev_acc, para_dev_acc, sts_dev_corr}")
+            p_print(
+                f"Saving model at epoch {epoch}, previous dev accuracies: {best_sst_dev, best_para_dev, best_sts_corr}, new dev accuracies: {sst_dev_acc, para_dev_acc, sts_dev_corr}")
             save_model(model, optimizer, args, config, args.filepath)
             if sst_dev_acc > best_sst_dev:
                 best_sst_dev = sst_dev_acc
@@ -558,7 +423,7 @@
 
         p_print(
             f"Epoch {epoch}: sst train loss :: {sst_train_loss :.3f}, para train loss :: {para_train_loss :.3f}, sts train loss :: {sts_train_loss :.3f}, sst dev acc :: {sst_dev_acc :.3f}, para dev acc :: {para_dev_acc :.3f}, sts dev corr :: {sts_dev_corr :.3f}")
->>>>>>> ab869cac
+
 
 def test_multitask(args):
     '''Test and save predictions on the dev and test sets of all three tasks.'''
